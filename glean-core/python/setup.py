# This Source Code Form is subject to the terms of the Mozilla Public
# License, v. 2.0. If a copy of the MPL was not distributed with this
# file, You can obtain one at http://mozilla.org/MPL/2.0/.

"""The setup script."""

from distutils.command.build import build as _build
import os
import shutil
import subprocess
import sys

from setuptools import setup, Distribution, find_packages
from setuptools.command.install import install
import wheel.bdist_wheel


platform = sys.platform

if os.environ.get("GLEAN_PYTHON_MINGW_I686_BUILD"):
    mingw_arch = "i686"
elif os.environ.get("GLEAN_PYTHON_MINGW_X86_64_BUILD"):
    mingw_arch = "x86_64"
else:
    mingw_arch = None

if mingw_arch is not None:
    platform = "windows"

if sys.version_info < (3, 6):
    print("glean requires at least Python 3.6", file=sys.stderr)
    sys.exit(1)

from pathlib import Path  # noqa

# Path to the directory containing this file
PYTHON_ROOT = Path(__file__).parent.absolute()

# Relative path to this directory from cwd.
FROM_TOP = PYTHON_ROOT.relative_to(Path.cwd())

# Path to the root of the git checkout
SRC_ROOT = PYTHON_ROOT.parents[1]

with (SRC_ROOT / "README.md").open() as readme_file:
    readme = readme_file.read()

with (SRC_ROOT / "CHANGELOG.md").open() as history_file:
    history = history_file.read()

# glean version. Automatically updated by the bin/prepare_release.sh script
<<<<<<< HEAD
version = "32.3.2"
=======
version = "32.4.0"
>>>>>>> 970503e4

requirements = [
    "cffi>=1",
    "glean_parser==1.28.5",
    "iso8601>=0.1.10; python_version<='3.6'",
]

setup_requirements = ["cffi>=1.0.0"]

# The environment variable `GLEAN_BUILD_VARIANT` can be set to `debug` or `release`
buildvariant = os.environ.get("GLEAN_BUILD_VARIANT", "debug")

if mingw_arch == "i686":
    shared_object_build_dir = SRC_ROOT / "target" / "i686-pc-windows-gnu"
elif mingw_arch == "x86_64":
    shared_object_build_dir = SRC_ROOT / "target" / "x86_64-pc-windows-gnu"
else:
    shared_object_build_dir = SRC_ROOT / "target"


if platform == "linux":
    shared_object = "libglean_ffi.so"
elif platform == "darwin":
    shared_object = "libglean_ffi.dylib"
elif platform.startswith("win"):
    # `platform` can be both "windows" (if running within MinGW) or "win32"
    # if running in a standard Python environment. Account for both.
    shared_object = "glean_ffi.dll"
else:
    raise ValueError(f"The platform {sys.platform} is not supported.")


class BinaryDistribution(Distribution):
    def is_pure(self):
        return False

    def has_ext_modules(self):
        return True


# The logic for specifying wheel tags in setuptools/wheel is very complex, hard
# to override, and is really meant for extensions that are compiled against
# libpython.so, not this case where we have a fairly portable Rust-compiled
# binary that should work across a number of Python versions. Therefore, we
# just skip all of its logic be overriding the `get_tag` method with something
# simple that only handles the cases we need.
class bdist_wheel(wheel.bdist_wheel.bdist_wheel):
    def get_tag(self):
        if platform == "linux":
            return ("cp36", "abi3", "linux_x86_64")
        elif platform == "darwin":
            return ("cp36", "abi3", "macosx_10_7_x86_64")
        elif platform == "windows":
            if mingw_arch == "i686":
                return ("py3", "none", "win32")
            elif mingw_arch == "x86_64":
                return ("py3", "none", "win_amd64")
            else:
                raise ValueError("Unsupported Windows platform")


class InstallPlatlib(install):
    def finalize_options(self):
        install.finalize_options(self)
        if self.distribution.has_ext_modules():
            self.install_lib = self.install_platlib


class build(_build):
    def run(self):
        try:
            subprocess.run(["cargo"])
        except subprocess.CalledProcessError:
            print("Install Rust and Cargo through Rustup: https://rustup.rs/.")
            print(
                "Need help installing the glean_sdk? https://github.com/mozilla/glean/#contact"
            )
            sys.exit(1)

        command = ["cargo", "build", "--package", "glean-ffi"]
        if buildvariant != "debug":
            command.append(f"--{buildvariant}")

        subprocess.run(command, cwd=SRC_ROOT)
        shutil.copyfile(
            shared_object_build_dir / buildvariant / shared_object,
            PYTHON_ROOT / "glean" / shared_object,
        )

        shutil.copyfile(
            PYTHON_ROOT.parent / "metrics.yaml", PYTHON_ROOT / "glean" / "metrics.yaml"
        )
        shutil.copyfile(
            PYTHON_ROOT.parent / "pings.yaml", PYTHON_ROOT / "glean" / "pings.yaml"
        )

        return _build.run(self)


setup(
    author="The Glean Team",
    author_email="glean-team@mozilla.com",
    classifiers=[
        "Intended Audience :: Developers",
        "Natural Language :: English",
        "Programming Language :: Python :: 3",
        "Programming Language :: Python :: 3.6",
        "Programming Language :: Python :: 3.7",
        "Programming Language :: Python :: 3.8",
        "Programming Language :: Python :: 3.9",
    ],
    description="Mozilla's Glean Telemetry SDK: The Machine that Goes 'Ping!'",
    install_requires=requirements,
    long_description=readme + "\n\n" + history,
    long_description_content_type="text/markdown",
    include_package_data=True,
    keywords="glean",
    name="glean-sdk",
    version=version,
    packages=[
        "glean",
        "glean._subprocess",
        "glean.metrics",
        "glean.net",
        "glean.testing",
    ],
    package_dir={
        "glean": FROM_TOP / "glean",
        "glean._subprocess": FROM_TOP / "glean" / "_subprocess",
        "glean.metrics": FROM_TOP / "glean" / "metrics",
        "glean.net": FROM_TOP / "glean" / "net",
        "glean.testing": FROM_TOP / "glean" / "testing",
    },
    setup_requires=setup_requirements,
    cffi_modules=[str(PYTHON_ROOT / "ffi_build.py:ffibuilder")],
    url="https://github.com/mozilla/glean",
    zip_safe=False,
    package_data={"glean": [shared_object, "metrics.yaml", "pings.yaml"]},
    distclass=BinaryDistribution,
    cmdclass={"install": InstallPlatlib, "bdist_wheel": bdist_wheel, "build": build},
)<|MERGE_RESOLUTION|>--- conflicted
+++ resolved
@@ -49,11 +49,7 @@
     history = history_file.read()
 
 # glean version. Automatically updated by the bin/prepare_release.sh script
-<<<<<<< HEAD
-version = "32.3.2"
-=======
 version = "32.4.0"
->>>>>>> 970503e4
 
 requirements = [
     "cffi>=1",
