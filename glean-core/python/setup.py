--- conflicted
+++ resolved
@@ -56,11 +56,7 @@
     history = history_file.read()
 
 # glean version. Automatically updated by the bin/prepare_release.sh script
-<<<<<<< HEAD
-version = "38.0.1"
-=======
 version = "39.0.0"
->>>>>>> ac903d9d
 
 requirements = [
     "cffi>=1.13.0",
