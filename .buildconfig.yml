<<<<<<< HEAD
libraryVersion: 38.0.1
=======
libraryVersion: 39.0.0
>>>>>>> ac903d9d
groupId: org.mozilla.telemetry
projects:
  glean:
    path: glean-core/android
    artifactId: glean
    publications:
      - name: glean
        type: aar
      - name: glean-forUnitTests
        type: jar
    description: 'The Glean SDK is a modern approach for a Telemetry library and is part of the Glean project.'
  glean-sample-app:
    path: samples/android/app
    artifactId: glean-sample-app
    description: 'An app demoing how to use the Glean library to collect and send telemetry data.'
    publications: []
  glean-gradle-plugin:
    path: gradle-plugin
    artifactId: glean-gradle-plugin
    publications:
      - name: glean-gradle-plugin
        type: jar
    description: 'A Gradle plugin to enable Glean SDK build-time support (metrics and pings API, docs, ...)'<|MERGE_RESOLUTION|>--- conflicted
+++ resolved
@@ -1,8 +1,4 @@
-<<<<<<< HEAD
-libraryVersion: 38.0.1
-=======
 libraryVersion: 39.0.0
->>>>>>> ac903d9d
 groupId: org.mozilla.telemetry
 projects:
   glean:
