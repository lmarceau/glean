--- conflicted
+++ resolved
@@ -458,11 +458,7 @@
     void apply(Project project) {
         isOffline = project.gradle.startParameter.offline
 
-<<<<<<< HEAD
-        project.ext.glean_version = "32.1.1"
-=======
         project.ext.glean_version = "32.2.0"
->>>>>>> 20b92e8b
 
         // Print the required glean_parser version to the console. This is
         // offline builds, and is mentioned in the documentation for offline
