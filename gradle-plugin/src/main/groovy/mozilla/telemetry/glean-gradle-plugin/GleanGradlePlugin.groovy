/* This Source Code Form is subject to the terms of the Mozilla Public
 * License, v. 2.0. If a copy of the MPL was not distributed with this
 * file, You can obtain one at http://mozilla.org/MPL/2.0/. */

import org.apache.tools.ant.taskdefs.condition.Os
import org.gradle.api.GradleException
import org.gradle.api.Plugin
import org.gradle.api.Project
import org.gradle.api.Task
import org.gradle.api.artifacts.transform.ArtifactTransform
import org.gradle.api.internal.artifacts.ArtifactAttributes
import org.gradle.api.tasks.Exec
import org.gradle.api.tasks.TaskProvider

// The suppression "GrPackage" is needed below since Android Studio wants this file to have
// a package name, but adding one causes the build to fail with:
//    "'.../GleanGradlePlugin.groovy' should not contain a package statement"
// due to how this file is included directly in the local build.

/*
 * A helper class to extract metrics.yaml files from AAR files.
 */
@SuppressWarnings("GrPackage")
class GleanMetricsYamlTransform extends ArtifactTransform {
    List<File> transform(File file) {
        def f = new File(file, "metrics.yaml")
        if (f.exists()) {
            return [f]
        }
        return []
    }
}

@SuppressWarnings("GrPackage")
class GleanPlugin implements Plugin<Project> {
    // The version of glean_parser to install from PyPI.
    private String GLEAN_PARSER_VERSION = "1.24.0"
    // The version of Miniconda is explicitly specified.
    // Miniconda3-4.5.12 is known to not work on Windows.
    private String MINICONDA_VERSION = "4.5.11"

    private String TASK_NAME_PREFIX = "gleanGenerateMetrics"

    /* This script runs a given Python module as a "main" module, like
     * `python -m module`. However, it first checks that the installed
     * package is at the desired version, and if not, upgrades it using `pip`.
     */
    String runPythonScript = """
import importlib
import subprocess
import sys
module_name = sys.argv[1]
expected_version = sys.argv[2]
try:
    module = importlib.import_module(module_name)
except ImportError:
    found_version = None
else:
    found_version = getattr(module, '__version__')
if found_version != expected_version:
    subprocess.check_call([
        sys.executable,
        '-m',
        'pip',
        'install',
        '--upgrade',
        f'{module_name}=={expected_version}'
    ])
try:
    subprocess.check_call([
        sys.executable,
        '-m',
        module_name
    ] + sys.argv[3:])
except:
    # We don't need to show a traceback in this helper script.
    # Only the output of the subprocess is interesting.
    sys.exit(1)
"""

    static File getPythonCommand(File condaDir) {
        // Note that the command line is OS dependant: on linux/mac is Miniconda3/bin/python.
        if (Os.isFamily(Os.FAMILY_WINDOWS)) {
            return new File(condaDir, "python")
        }

        return new File(condaDir, "bin/python")
    }

    /*
     * Get the list of metrics.yaml and pings.yaml files we should use.
     */
    def getYamlFiles(Project project) {
        if (project.ext.has("gleanYamlFiles")) {
            return project.ext.gleanYamlFiles
        } else {
            return [
                "${project.projectDir}/metrics.yaml",
                "${project.projectDir}/pings.yaml"
            ]
        }
    }

    /*
     * Adds tasks that generates the Glean metrics API for a project.
     */
    def setupTasks(Project project, File condaDir) {
        return { variant ->
            def sourceOutputDir = "${project.buildDir}/generated/source/glean/${variant.dirName}/kotlin"
            // Get the name of the package as if it were to be used in the R or BuildConfig
            // files. This is required since applications can define different application ids
            // depending on the variant type: the generated API definitions don't need to be
            // different due to that.
            TaskProvider buildConfigProvider = variant.getGenerateBuildConfigProvider()
            def originalPackageName = buildConfigProvider.get().getBuildConfigPackageName()

            def fullNamespace = "${originalPackageName}.GleanMetrics"
            def generateKotlinAPI = project.task("${TASK_NAME_PREFIX}SourceFor${variant.name.capitalize()}", type: Exec) {
                description = "Generate the Kotlin code for the Metrics API"

                if (project.ext.has("allowMetricsFromAAR")) {
                    // This is sufficiently lazy to be valid at configuration time.  See the model at
                    // https://github.com/google/protobuf-gradle-plugin/blob/6d99a421c8d15710045e4e8d31a3af6cb0cc3b70/src/main/groovy/com/google/protobuf/gradle/ProtobufPlugin.groovy#L270-L277
                    inputs.files variant.compileConfiguration.incoming.artifactView {
                        attributes {
                            it.attribute(ArtifactAttributes.ARTIFACT_FORMAT, 'glean-metrics-yaml')
                        }
                    }.files
                }

                // Add local registry files as input to this task. They will be turned
                // into `arg`s later.
                for (String item : getYamlFiles(project)) {
                    if (project.file(item).exists()) {
                        inputs.file item
                    }
                }

                outputs.dir sourceOutputDir

                workingDir project.rootDir
                commandLine getPythonCommand(condaDir)

                def gleanNamespace = "mozilla.components.service.glean"
                if (project.ext.has("gleanNamespace")) {
                    gleanNamespace = project.ext.get("gleanNamespace")
                }

                args "-c"
                args runPythonScript
                args "glean_parser"
                args GLEAN_PARSER_VERSION
                args "translate"
                args "-f"
                args "kotlin"
                args "-o"
                args "$sourceOutputDir"
                args "-s"
                args "namespace=$fullNamespace"
                args "-s"
                args "glean_namespace=$gleanNamespace"

                // If we're building the Glean library itself (rather than an
                // application using Glean) pass the --allow-reserved flag so we can
                // use metrics in the "glean..." category
                if (project.ext.has("allowGleanInternal")) {
                    args "--allow-reserved"
                }

                doFirst {
                    // Add the potential 'metrics.yaml' files at evaluation-time, rather than
                    // configuration-time. Otherwise the Gradle build will fail.
                    inputs.files.forEach { file ->
                        project.logger.lifecycle("Glean SDK - generating API from ${file.path}")
                        args file.path
                    }
                }

                // Only show the output if something went wrong.
                ignoreExitValue = true
                standardOutput = new ByteArrayOutputStream()
                errorOutput = standardOutput
                doLast {
                    if (execResult.exitValue != 0) {
                        throw new GradleException("Glean code generation failed.\n\n${standardOutput.toString()}")
                    }
                }
            }

            def generateGleanMetricsDocs = project.task("${TASK_NAME_PREFIX}DocsFor${variant.name.capitalize()}", type: Exec) {
                description = "Generate the Markdown docs for the collected metrics"

                def gleanDocsDirectory = "${project.projectDir}/docs"
                if (project.ext.has("gleanDocsDirectory")) {
                    gleanDocsDirectory = project.ext.get("gleanDocsDirectory")
                }

                if (project.ext.has("allowMetricsFromAAR")) {
                    // This is sufficiently lazy to be valid at configuration time.  See the model at
                    // https://github.com/google/protobuf-gradle-plugin/blob/6d99a421c8d15710045e4e8d31a3af6cb0cc3b70/src/main/groovy/com/google/protobuf/gradle/ProtobufPlugin.groovy#L270-L277
                    inputs.files variant.compileConfiguration.incoming.artifactView {
                        attributes {
                            it.attribute(ArtifactAttributes.ARTIFACT_FORMAT, 'glean-metrics-yaml')
                        }
                    }.files
                }

                // Add local registry files as input to this task. They will be turned
                // into `arg`s later.
                for (String item : getYamlFiles(project)) {
                    if (project.file(item).exists()) {
                        inputs.file item
                    }
                }

                outputs.dir gleanDocsDirectory
                workingDir project.rootDir
                commandLine getPythonCommand(condaDir)

                args "-c"
                args runPythonScript
                args "glean_parser"
                args GLEAN_PARSER_VERSION
                args "translate"
                args "-f"
                args "markdown"
                args "-o"
                args gleanDocsDirectory

                // If we're building the Glean library itself (rather than an
                // application using Glean) pass the --allow-reserved flag so we can
                // use metrics in the "glean..." category
                if (project.ext.has("allowGleanInternal")) {
                    args "--allow-reserved"
                }

                doFirst {
                    // Add the potential 'metrics.yaml' files at evaluation-time, rather than
                    // configuration-time. Otherwise the Gradle build will fail.
                    inputs.files.forEach{ file ->
                        project.logger.lifecycle("Glean SDK - generating docs for ${file.path} in $gleanDocsDirectory")
                        args file.path
                    }
                }

                // Only show the output if something went wrong.
                ignoreExitValue = true
                standardOutput = new ByteArrayOutputStream()
                errorOutput = standardOutput
                doLast {
                    if (execResult.exitValue != 0) {
                        throw new GradleException("Glean documentation generation failed.\n\n${standardOutput.toString()}")
                    }
                }
            }

            // Only attach the generation task if the metrics file is available or we're requested
            // to fetch them from AAR files. We don't need to fail hard otherwise, as some 3rd party
            // project might just want metrics included in Glean and nothing more.
            def yamlFileExists = false
            for (String item : getYamlFiles(project)) {
                if (project.file(item).exists()) {
                    yamlFileExists = true
                    break
                }
            }

            if (yamlFileExists
                || project.ext.has("allowMetricsFromAAR")) {
                // Generate the metrics docs, if requested
                if (project.ext.has("gleanGenerateMarkdownDocs")) {
                    generateKotlinAPI.dependsOn(generateGleanMetricsDocs)
                }

                // This is an Android-Gradle plugin 3+-ism.  Culted from reading the source,
                // searching for "registerJavaGeneratingTask", and finding
                // https://github.com/GoogleCloudPlatform/endpoints-framework-gradle-plugin/commit/2f2b91476fb1c6647791e2c6fe531a47615a1e85.
                // The added directory doesn't appear in the paths listed by the
                // `sourceSets` task, for reasons unknown.
                variant.registerJavaGeneratingTask(generateKotlinAPI, new File(sourceOutputDir))
            }
        }
    }

    File setupPythonEnvironmentTasks(Project project) {
        // This sets up tasks to install a Miniconda3 environment. It installs
        // into the gradle user home directory so that it will be shared between
        // all libraries that use Glean. This is important because it is
        // approximately 300MB in installed size.
        File condaBootstrapDir = new File(
            project.getGradle().gradleUserHomeDir,
            "glean/bootstrap-${MINICONDA_VERSION}"
        )
        File condaDir = new File(
            condaBootstrapDir,
            "Miniconda3"
        )

        // Even though we are installing the Miniconda environment to the gradle user
        // home directory, the gradle-python-envs plugin is hardcoded to download the
        // installer to the project's build directory. Doing so will fail if the
        // project's build directory doesn't already exist. This task ensures that
        // the project's build directory exists before downloading and installing the
        // Miniconda environment.
        // See https://github.com/JetBrains/gradle-python-envs/issues/26
        // The fix in the above is not actually sufficient -- we need to add createBuildDir
        // as a dependency of Bootstrap_CONDA (where conda is installed), as the preBuild
        // task alone isn't early enough.
        Task createBuildDir = project.task("createBuildDir") {
            description = "Make sure the build dir exists before creating the Python Environments"
            onlyIf {
                !project.file(project.buildDir).exists()
            }
            doLast {
                project.logger.lifecycle("Creating build directory:" + project.buildDir.getPath())
                project.buildDir.mkdir()
            }
        }

        // Configure the Python environments
        project.envs {
            bootstrapDirectory = condaBootstrapDir
            pipInstallOptions = "--trusted-host pypi.python.org --no-cache-dir"

            // Setup a miniconda environment. conda is used because it works
            // non-interactively on Windows, unlike the standard Python installers
            conda "Miniconda3", "Miniconda3-${MINICONDA_VERSION}", "64", ["glean_parser==${GLEAN_PARSER_VERSION}"]
        }

        project.tasks.whenTaskAdded { task ->
            if (task.name.startsWith('Bootstrap_CONDA')) {
                task.dependsOn(createBuildDir)
            }
        }
        project.preBuild.dependsOn(createBuildDir)
        project.preBuild.finalizedBy("build_envs")

        return condaDir
    }

    void setupExtractMetricsFromAARTasks(Project project) {
        // Support for extracting metrics.yaml from artifact files.

        // This is how to extract `metrics.yaml` and `pings.yaml` from AAR files: an "artifact transform"
        // identifies the files in an "exploded AAR" directory.  See
        // https://docs.gradle.org/current/userguide/dependency_management_attribute_based_matching.html#sec:abm_artifact_transforms.
        // This is exactly how elements of AAR files are consumed by the Android-Gradle plugin; see the
        // transforms defined in
        // https://android.googlesource.com/platform/tools/base/+/studio-master-dev/build-system/gradle-core/src/main/java/com/android/build/gradle/internal/dependency/AarTransform.java
        // and their usage at
        // https://android.googlesource.com/platform/tools/base/+/studio-master-dev/build-system/gradle-core/src/main/java/com/android/build/gradle/internal/VariantManager.java#592.
        //
        // Note that this mechanism only applies to `module` dependencies (i.e., AAR files downloaded from
        // Maven) and not to `project` dependencies in the same root project or substituted as part of a
        // Gradle composite build.
        if (project.ext.has("allowMetricsFromAAR")) {
            project.dependencies {
                registerTransform { reg ->
                    // The type here should be
                    // `com.android.build.gradle.internal.publishing.AndroidArtifacts.ArtifactType.EXPLODED_AAR.getType())`,
                    // but there's no good way to access the including script's classpath from `apply from:`
                    // scripts. See https://stackoverflow.com/a/37060550. The 'android-exploded-aar' string is
                    // very unlikely to change, so it's just hard-coded.
                    reg.getFrom().attribute(
                            ArtifactAttributes.ARTIFACT_FORMAT,
                            'android-exploded-aar')
                    reg.getTo().attribute(
                            ArtifactAttributes.ARTIFACT_FORMAT,
                            'glean-metrics-yaml')
                    reg.artifactTransform(GleanMetricsYamlTransform.class)
                }
            }
        }
    }

    void apply(Project project) {
<<<<<<< HEAD
        project.ext.glean_version = "31.3.0"
=======
        project.ext.glean_version = "31.4.0"
>>>>>>> 72172f46

        File condaDir = setupPythonEnvironmentTasks(project)
        project.ext.set("gleanCondaDir", condaDir)

        setupExtractMetricsFromAARTasks(project)

        if (project.android.hasProperty('applicationVariants')) {
            project.android.applicationVariants.all(setupTasks(project, condaDir))
        } else {
            project.android.libraryVariants.all(setupTasks(project, condaDir))
        }
    }
}

// Put an instance of the plugin in ext so it can be used from the outside
// by Glean's own projects. This is not used by third-parties when using the
// plugin.
ext.glean_plugin = new GleanPlugin()<|MERGE_RESOLUTION|>--- conflicted
+++ resolved
@@ -374,11 +374,7 @@
     }
 
     void apply(Project project) {
-<<<<<<< HEAD
-        project.ext.glean_version = "31.3.0"
-=======
         project.ext.glean_version = "31.4.0"
->>>>>>> 72172f46
 
         File condaDir = setupPythonEnvironmentTasks(project)
         project.ext.set("gleanCondaDir", condaDir)
