/* This Source Code Form is subject to the terms of the Mozilla Public
 * License, v. 2.0. If a copy of the MPL was not distributed with this
 * file, You can obtain one at http://mozilla.org/MPL/2.0/. */

import org.apache.tools.ant.taskdefs.condition.Os
import org.gradle.api.GradleException
import org.gradle.api.Plugin
import org.gradle.api.Project
import org.gradle.api.Task
import org.gradle.api.artifacts.transform.ArtifactTransform
import org.gradle.api.artifacts.ComponentMetadataRule
import org.gradle.api.artifacts.ComponentMetadataContext
import org.gradle.api.artifacts.component.ModuleComponentIdentifier
import org.gradle.api.internal.artifacts.ArtifactAttributes
import org.gradle.api.tasks.Exec
import org.gradle.api.tasks.TaskProvider

import groovy.transform.CompileStatic

import java.util.concurrent.Semaphore

// The suppression "GrPackage" is needed below since Android Studio wants this file to have
// a package name, but adding one causes the build to fail with:
//    "'.../GleanGradlePlugin.groovy' should not contain a package statement"
// due to how this file is included directly in the local build.

/*
 * A helper class to extract metrics.yaml files from AAR files.
 */
@SuppressWarnings("GrPackage")
class GleanMetricsYamlTransform extends ArtifactTransform {
    List<File> transform(File file) {
        def f = new File(file, "metrics.yaml")
        if (f.exists()) {
            return [f]
        }
        return []
    }
}

@SuppressWarnings("GrPackage")
class GleanPlugin implements Plugin<Project> {
    // The version of glean_parser to install from PyPI.
    private String GLEAN_PARSER_VERSION = "5.0.1"
    // The version of Miniconda is explicitly specified.
    // Miniconda3-4.5.12 is known to not work on Windows.
    private String MINICONDA_VERSION = "4.5.11"

    private String TASK_NAME_PREFIX = "gleanGenerateMetrics"

    private Semaphore bootstrapMinicondaSemaphore = new Semaphore(1)

    /* This script runs a given Python module as a "main" module, like
     * `python -m module`. However, it first checks that the installed
     * package is at the desired version, and if not, upgrades it using `pip`.
     *
     * Note: Groovy doesn't support embedded " in multi-line strings, so care
     * should be taken to use ' everywhere in this code snippet.
     */
    String runPythonScript = """
import importlib
import subprocess
import sys
offline = sys.argv[1] == 'offline'
module_name = sys.argv[2]
expected_version = sys.argv[3]
try:
    module = importlib.import_module(module_name)
except ImportError:
    found_version = None
else:
    found_version = getattr(module, '__version__')
<<<<<<< HEAD
=======

if found_version != expected_version:
    if not offline:
        if "git" in expected_version:
            target=expected_version
        else:
            target=f'{module_name}=={expected_version}'

        subprocess.check_call([
            sys.executable,
            '-m',
            'pip',
            'install',
            '--upgrade',
            target
        ])
    else:
        print(f'Using Python environment at {sys.executable},')
        print(f'expected glean_parser version {expected_version}, found {found_version}.')
        sys.exit(1)
>>>>>>> 8dba2219
try:
    subprocess.check_call([
        sys.executable,
        '-m',
        module_name
    ] + sys.argv[4:])
except:
    # We don't need to show a traceback in this helper script.
    # Only the output of the subprocess is interesting.
    sys.exit(1)
"""

    // Are we doing an offline build (by passing `--offline` to `./gradle`)?
    private Boolean isOffline

    static File getPythonCommand(File envDir, boolean isOffline) {
        // Note that the command line is OS dependant: on linux/mac is Miniconda3/bin/python.
        if (Os.isFamily(Os.FAMILY_WINDOWS)) {
            if (isOffline) {
                return new File(envDir, "Scripts\\python")
            } else {
                return new File(envDir, "python")
            }
        }

        return new File(envDir, "bin/python")
    }

    /*
     * Get the list of metrics.yaml and pings.yaml files we should use.
     */
    static def getYamlFiles(Project project) {
        if (project.ext.has("gleanYamlFiles")) {
            return project.ext.gleanYamlFiles
        } else {
            return [
                "${project.projectDir}/metrics.yaml",
                "${project.projectDir}/pings.yaml",
                "${project.projectDir}/tags.yaml"
            ]
        }
    }

    /*
     * Adds tasks that generates the Glean metrics API for a project.
     */
    def setupTasks(Project project, File envDir, boolean isApplication, String parserVersion) {
        return { variant ->
            def sourceOutputDir = "${project.buildDir}/generated/source/glean/${variant.dirName}/kotlin"
            // Get the name of the package as if it were to be used in the R or BuildConfig
            // files. This is required since applications can define different application ids
            // depending on the variant type: the generated API definitions don't need to be
            // different due to that.
            TaskProvider buildConfigProvider = variant.getGenerateBuildConfigProvider()
            def configProvider = buildConfigProvider.get()
            def originalPackageName
            // In Gradle 6.x `getBuildConfigPackageName` was reaplced by `namespace`.
            // We want to be forward compatible, so we check that first or fallback to the old method.
            if (configProvider.hasProperty("namespace")) {
                originalPackageName = configProvider.namespace.get()
            } else {
                originalPackageName = configProvider.getBuildConfigPackageName().get()
            }

            def fullNamespace = "${originalPackageName}.GleanMetrics"
            def generateKotlinAPI = project.task("${TASK_NAME_PREFIX}SourceFor${variant.name.capitalize()}", type: Exec) {
                description = "Generate the Kotlin code for the Metrics API"

                if (project.ext.has("allowMetricsFromAAR")) {
                    // This is sufficiently lazy to be valid at configuration time.  See the model at
                    // https://github.com/google/protobuf-gradle-plugin/blob/6d99a421c8d15710045e4e8d31a3af6cb0cc3b70/src/main/groovy/com/google/protobuf/gradle/ProtobufPlugin.groovy#L270-L277
                    inputs.files variant.compileConfiguration.incoming.artifactView {
                        attributes {
                            it.attribute(ArtifactAttributes.ARTIFACT_FORMAT, 'glean-metrics-yaml')
                        }
                    }.files
                }

                // Add local registry files as input to this task. They will be turned
                // into `arg`s later.
                for (String item : getYamlFiles(project)) {
                    if (project.file(item).exists()) {
                        inputs.file item
                    }
                }

                outputs.dir sourceOutputDir

                workingDir project.rootDir
                commandLine getPythonCommand(envDir, isOffline)

                def gleanNamespace = "mozilla.components.service.glean"
                if (project.ext.has("gleanNamespace")) {
                    gleanNamespace = project.ext.get("gleanNamespace")
                }

                args "-c"
                args runPythonScript
                args isOffline ? "offline" : "online"
                args "glean_parser"
                args parserVersion
                args "translate"
                args "--allow-missing-files"
                args "-f"
                args "kotlin"
                args "-o"
                args "$sourceOutputDir"
                args "-s"
                args "namespace=$fullNamespace"
                args "-s"
                args "glean_namespace=$gleanNamespace"

                // If we're building the Glean library itself (rather than an
                // application using Glean) pass the --allow-reserved flag so we can
                // use metrics in the "glean..." category
                if (project.ext.has("allowGleanInternal")) {
                    args "--allow-reserved"
                }

                // Only generate build info for applications, not for libraries.
                // From android-gradle 7.0 on the `VERSION_CODE` and `VERSION_NAME` fields
                // are not set for libraries anymore
                if (!isApplication) {
                    args "-s"
                    args "with_buildinfo=false"
                } else {
                    // For applications check if they overwrote the build date.
                    if (project.ext.has("gleanBuildDate")) {
                        args "-s"
                        args "build_date=${project.ext.get("gleanBuildDate")}"
                    }
                }

                // Enable expiration by major version, if a major version is provided.
                if (project.ext.has("gleanExpireByVersion")) {
                    args "--expire-by-version=${project.ext.get("gleanExpireByVersion")}"
                }

                doFirst {
                    // Add the potential 'metrics.yaml' files at evaluation-time, rather than
                    // configuration-time. Otherwise the Gradle build will fail.
                    inputs.files.forEach { file ->
                        project.logger.lifecycle("Glean SDK - generating API from ${file.path}")
                        args file.path
                    }
                }

                // Only show the output if something went wrong.
                ignoreExitValue = true
                standardOutput = new ByteArrayOutputStream()
                errorOutput = standardOutput
                doLast {
                    if (execResult.exitValue != 0) {
                        throw new GradleException("Glean code generation failed.\n\n${standardOutput.toString()}")
                    }
                }
            }

            def generateGleanMetricsDocs = project.task("${TASK_NAME_PREFIX}DocsFor${variant.name.capitalize()}", type: Exec) {
                description = "Generate the Markdown docs for the collected metrics"

                def gleanDocsDirectory = "${project.projectDir}/docs"
                if (project.ext.has("gleanDocsDirectory")) {
                    gleanDocsDirectory = project.ext.get("gleanDocsDirectory")
                }

                if (project.ext.has("allowMetricsFromAAR")) {
                    // This is sufficiently lazy to be valid at configuration time.  See the model at
                    // https://github.com/google/protobuf-gradle-plugin/blob/6d99a421c8d15710045e4e8d31a3af6cb0cc3b70/src/main/groovy/com/google/protobuf/gradle/ProtobufPlugin.groovy#L270-L277
                    inputs.files variant.compileConfiguration.incoming.artifactView {
                        attributes {
                            it.attribute(ArtifactAttributes.ARTIFACT_FORMAT, 'glean-metrics-yaml')
                        }
                    }.files
                }

                // Add local registry files as input to this task. They will be turned
                // into `arg`s later.
                for (String item : getYamlFiles(project)) {
                    if (project.file(item).exists()) {
                        inputs.file item
                    }
                }

                outputs.dir gleanDocsDirectory
                workingDir project.rootDir
                commandLine getPythonCommand(envDir, isOffline)

                args "-c"
                args runPythonScript
                args isOffline ? "offline" : "online"
                args "glean_parser"
                args parserVersion
                args "translate"
                args "--allow-missing-files"
                args "-f"
                args "markdown"
                args "-o"
                args gleanDocsDirectory

                // If we're building the Glean library itself (rather than an
                // application using Glean) pass the --allow-reserved flag so we can
                // use metrics in the "glean..." category
                if (project.ext.has("allowGleanInternal")) {
                    args "--allow-reserved"
                }

                // Enable expiration by major version, if a major version is provided.
                if (project.ext.has("gleanExpireByVersion")) {
                    args "--expire-by-version=${project.ext.get("gleanExpireByVersion")}"
                }

                doFirst {
                    // Add the potential 'metrics.yaml' files at evaluation-time, rather than
                    // configuration-time. Otherwise the Gradle build will fail.
                    inputs.files.forEach{ file ->
                        project.logger.lifecycle("Glean SDK - generating docs for ${file.path} in $gleanDocsDirectory")
                        args file.path
                    }
                }

                // Only show the output if something went wrong.
                ignoreExitValue = true
                standardOutput = new ByteArrayOutputStream()
                errorOutput = standardOutput
                doLast {
                    if (execResult.exitValue != 0) {
                        throw new GradleException("Glean documentation generation failed.\n\n${standardOutput.toString()}")
                    }
                }
            }

            // Only attach the generation task if the metrics file is available or we're requested
            // to fetch them from AAR files. We don't need to fail hard otherwise, as some 3rd party
            // project might just want metrics included in Glean and nothing more.
            def yamlFileExists = false
            for (String item : getYamlFiles(project)) {
                if (project.file(item).exists()) {
                    yamlFileExists = true
                    break
                }
            }

            if (yamlFileExists
                || project.ext.has("allowMetricsFromAAR")) {
                // Generate the metrics docs, if requested
                if (project.ext.has("gleanGenerateMarkdownDocs")) {
                    generateKotlinAPI.dependsOn(generateGleanMetricsDocs)
                }

                // This is an Android-Gradle plugin 3+-ism.  Culted from reading the source,
                // searching for "registerJavaGeneratingTask", and finding
                // https://github.com/GoogleCloudPlatform/endpoints-framework-gradle-plugin/commit/2f2b91476fb1c6647791e2c6fe531a47615a1e85.
                // The added directory doesn't appear in the paths listed by the
                // `sourceSets` task, for reasons unknown.
                variant.registerJavaGeneratingTask(generateKotlinAPI, new File(sourceOutputDir))
            }
        }
    }

    File setupPythonEnvironmentTasks(Project project, String parserVersion) {
        // For offline mode:
        //     1. We use the system Python on the PATH, for one set by GLEAN_PYTHON
        //     2. We create a virtual environment in ~/.gradle/glean/pythonenv based on
        //        that Python.
        //     3. We expect the wheels for glean_parser and all its depenencies in
        //        $rootDir/glean-wheels, or GLEAN_PYTHON_WHEELS_DIR.  These can be
        //        downloaded in advance easily with `pip download glean_parser`.
        // For online mode:
        //     1. We install miniconda into ~/.gradle/glean/
        //     2. glean_parser is installed using pip from pypi.org
        if (isOffline) {
            // This installs a virtual environment in `~/.gradle/glean/pythonenv`, so it is shared
            // between multiple projects using Glean.
            File envDir = new File(
                project.getGradle().gradleUserHomeDir,
                "glean/pythonenv"
            )

            if (!envDir.exists()) {
                Task createGleanPythonVirtualEnv = project.task("createGleanPythonVirtualEnv", type: Exec) {
                    String pythonBinary = System.getenv("GLEAN_PYTHON")
                    if (!pythonBinary) {
                        if (Os.isFamily(Os.FAMILY_WINDOWS)) {
                            pythonBinary = "python"
                        } else {
                            pythonBinary = "python3"
                        }
                    }

                    project.logger.warn("Building in offline mode, therefore, Glean is using a supplied Python at ${pythonBinary}")
                    project.logger.warn("The Python binary can be overridden GLEAN_PYTHON env var.")

                    commandLine pythonBinary
                    args "-m"
                    args "venv"
                    args envDir.toString()
                }

                Task installGleanParser = project.task("installGleanParser", type: Exec) {
                    String pythonPackagesDir = System.getenv("GLEAN_PYTHON_WHEELS_DIR")
                    if (!pythonPackagesDir) {
                        pythonPackagesDir = "${project.rootDir}/glean-wheels"
                    }

                    project.logger.warn("Installing glean_parser from cached Python packages in ${pythonPackagesDir}")
                    project.logger.warn("This can be overridden with the GLEAN_PYTHON_WHEELS_DIR env var.")

                    commandLine getPythonCommand(envDir, isOffline)
                    args "-m"
                    args "pip"
                    args "install"
                    args "glean_parser"
                    args "-f"
                    args pythonPackagesDir
                }

                installGleanParser.dependsOn(createGleanPythonVirtualEnv)
                project.preBuild.finalizedBy(installGleanParser)
            }

            return envDir
        } else {
            // This sets up tasks to install a Miniconda3 environment. It installs
            // into the gradle user home directory so that it will be shared between
            // all libraries that use Glean. This is important because it is
            // approximately 300MB in installed size.
            File condaBootstrapDir = new File(
                project.getGradle().gradleUserHomeDir,
                "glean/bootstrap-${MINICONDA_VERSION}"
            )

            // Even though we are installing the Miniconda environment to the gradle user
            // home directory, the gradle-python-envs plugin is hardcoded to download the
            // installer to the project's build directory. Doing so will fail if the
            // project's build directory doesn't already exist. This task ensures that
            // the project's build directory exists before downloading and installing the
            // Miniconda environment.
            // See https://github.com/JetBrains/gradle-python-envs/issues/26
            // The fix in the above is not actually sufficient -- we need to add createBuildDir
            // as a dependency of Bootstrap_CONDA (where conda is installed), as the preBuild
            // task alone isn't early enough.
            Task createBuildDir = project.task("createBuildDir") {
                description = "Make sure the build dir exists before creating the Python Environments"
                onlyIf {
                    !project.file(project.buildDir).exists()
                }
                doLast {
                    project.logger.lifecycle("Creating build directory:" + project.buildDir.getPath())
                    project.buildDir.mkdir()
                }
            }

            project.envs {
                bootstrapDirectory = condaBootstrapDir
                pipInstallOptions = "--trusted-host pypi.python.org --no-cache-dir"

                // Setup a miniconda environment. conda is used because it works
                // non-interactively on Windows, unlike the standard Python installers
<<<<<<< HEAD
                conda "Miniconda3", "Miniconda3-${MINICONDA_VERSION}", "64", ["git+ssh://git@github.com/badboy/glean_parser@uniffi-preparation#glean-parser"]
=======
                if (parserVersion.matches("git")) {
                    conda "Miniconda3", "Miniconda3-${MINICONDA_VERSION}", "64", [parserVersion]
                } else {
                    conda "Miniconda3", "Miniconda3-${MINICONDA_VERSION}", "64", ["glean_parser==${parserVersion}"]
                }
>>>>>>> 8dba2219
            }
            File envDir = new File(
                condaBootstrapDir,
                "Miniconda3"
            )
            project.tasks.whenTaskAdded { task ->
                if (task.name.startsWith('Bootstrap_CONDA')) {
                    task.dependsOn(createBuildDir)

                    // The Bootstrap_CONDA* tasks all install miniconda to the
                    // same place, so they can't run at the same time. This
                    // holds a semaphore while running the task to make sure
                    // only one of these classes of tasks runs at the same time.
                    // Solution proposed in this Gradle bug:
                    // https://github.com/gradle/gradle/issues/7047#issuecomment-430139316
                    task.doFirst { bootstrapMinicondaSemaphore.acquire() }
                    task.doLast { bootstrapMinicondaSemaphore.release() }
                }
            }
            project.preBuild.dependsOn(createBuildDir)
            project.preBuild.finalizedBy("build_envs")

            return envDir
        }
    }

    void setupExtractMetricsFromAARTasks(Project project) {
        // Support for extracting metrics.yaml from artifact files.

        // This is how to extract `metrics.yaml` and `pings.yaml` from AAR files: an "artifact transform"
        // identifies the files in an "exploded AAR" directory.  See
        // https://docs.gradle.org/current/userguide/dependency_management_attribute_based_matching.html#sec:abm_artifact_transforms.
        // This is exactly how elements of AAR files are consumed by the Android-Gradle plugin; see the
        // transforms defined in
        // https://android.googlesource.com/platform/tools/base/+/studio-master-dev/build-system/gradle-core/src/main/java/com/android/build/gradle/internal/dependency/AarTransform.java
        // and their usage at
        // https://android.googlesource.com/platform/tools/base/+/studio-master-dev/build-system/gradle-core/src/main/java/com/android/build/gradle/internal/VariantManager.java#592.
        //
        // Note that this mechanism only applies to `module` dependencies (i.e., AAR files downloaded from
        // Maven) and not to `project` dependencies in the same root project or substituted as part of a
        // Gradle composite build.
        if (project.ext.has("allowMetricsFromAAR")) {
            project.dependencies {
                registerTransform { reg ->
                    // The type here should be
                    // `com.android.build.gradle.internal.publishing.AndroidArtifacts.ArtifactType.EXPLODED_AAR.getType())`,
                    // but there's no good way to access the including script's classpath from `apply from:`
                    // scripts. See https://stackoverflow.com/a/37060550. The 'android-exploded-aar' string is
                    // very unlikely to change, so it's just hard-coded.
                    reg.getFrom().attribute(
                            ArtifactAttributes.ARTIFACT_FORMAT,
                            'android-exploded-aar')
                    reg.getTo().attribute(
                            ArtifactAttributes.ARTIFACT_FORMAT,
                            'glean-metrics-yaml')
                    reg.artifactTransform(GleanMetricsYamlTransform.class)
                }
            }
        }
    }

    def gleanParserVersion(Project project) {
        if (project.ext.has("gleanParserOverride")) {
            println("glean_parser override detected. Using ${project.ext.gleanParserOverride}")
            return project.ext.gleanParserOverride
        } else {
            return GLEAN_PARSER_VERSION
        }
    }

    void apply(Project project) {
        isOffline = project.gradle.startParameter.offline

        project.ext.glean_version = "44.1.1"
        def parserVersion = gleanParserVersion(project)

        // Print the required glean_parser version to the console. This is
        // offline builds, and is mentioned in the documentation for offline
        // builds.
<<<<<<< HEAD
        println("Requires glean_parser==git")
=======
        println("Requires ${parserVersion}")
>>>>>>> 8dba2219

        File envDir = setupPythonEnvironmentTasks(project, parserVersion)
        // Store in both gleanCondaDir (for backward compatibility reasons) and
        // the more accurate gleanPythonEnvDir variables.
        project.ext.set("gleanCondaDir", envDir)
        project.ext.set("gleanPythonEnvDir", envDir)

        setupExtractMetricsFromAARTasks(project)

        project.configurations.all {
            resolutionStrategy.capabilitiesResolution.withCapability("org.mozilla.telemetry:glean-native") {
                def toBeSelected = candidates.find { it.id instanceof ModuleComponentIdentifier && it.id.module.contains('geckoview') }
                if (toBeSelected != null) {
                    select(toBeSelected)
                }
                because 'use GeckoView Glean instead of standalone Glean'
            }

            incoming.afterResolve {
                resolutionResult.allComponents {
                    if (selectionReason.conflictResolution && moduleVersion != null) {
                        if (moduleVersion.group.contains("org.mozilla.telemetry") && moduleVersion.name.contains("glean")) {
                            throw new AssertionError("Cannot have a conflict on Glean ${selectionReason}")
                        }
                    }
                }
            }
        }

        if (project.android.hasProperty('applicationVariants')) {
            project.android.applicationVariants.all(setupTasks(project, envDir, true, parserVersion))
        } else {
            project.android.libraryVariants.all(setupTasks(project, envDir, false, parserVersion))
        }
    }
}

// Put an instance of the plugin in ext so it can be used from the outside
// by Glean's own projects. This is not used by third-parties when using the
// plugin.
ext.glean_plugin = new GleanPlugin()<|MERGE_RESOLUTION|>--- conflicted
+++ resolved
@@ -70,8 +70,6 @@
     found_version = None
 else:
     found_version = getattr(module, '__version__')
-<<<<<<< HEAD
-=======
 
 if found_version != expected_version:
     if not offline:
@@ -92,7 +90,6 @@
         print(f'Using Python environment at {sys.executable},')
         print(f'expected glean_parser version {expected_version}, found {found_version}.')
         sys.exit(1)
->>>>>>> 8dba2219
 try:
     subprocess.check_call([
         sys.executable,
@@ -452,15 +449,11 @@
 
                 // Setup a miniconda environment. conda is used because it works
                 // non-interactively on Windows, unlike the standard Python installers
-<<<<<<< HEAD
-                conda "Miniconda3", "Miniconda3-${MINICONDA_VERSION}", "64", ["git+ssh://git@github.com/badboy/glean_parser@uniffi-preparation#glean-parser"]
-=======
                 if (parserVersion.matches("git")) {
                     conda "Miniconda3", "Miniconda3-${MINICONDA_VERSION}", "64", [parserVersion]
                 } else {
                     conda "Miniconda3", "Miniconda3-${MINICONDA_VERSION}", "64", ["glean_parser==${parserVersion}"]
                 }
->>>>>>> 8dba2219
             }
             File envDir = new File(
                 condaBootstrapDir,
@@ -540,11 +533,7 @@
         // Print the required glean_parser version to the console. This is
         // offline builds, and is mentioned in the documentation for offline
         // builds.
-<<<<<<< HEAD
-        println("Requires glean_parser==git")
-=======
         println("Requires ${parserVersion}")
->>>>>>> 8dba2219
 
         File envDir = setupPythonEnvironmentTasks(project, parserVersion)
         // Store in both gleanCondaDir (for backward compatibility reasons) and
